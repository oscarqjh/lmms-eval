dataset_path: AI4Math/MathVista
dataset_kwargs:
  token: True
task: "mathvista_testmini"
test_split: testmini
output_type: generate_until
doc_to_visual: !function utils.mathvista_doc_to_visual
doc_to_text: !function utils.mathvista_doc_to_text
doc_to_target: "answer"
generation_kwargs:
  until:
    - "ASSISTANT:"
  max_new_tokens: 1024
  temperature: 0
  top_p: 1.0
  num_beams: 1
  do_sample: false
process_results: !function utils.mathvista_process_results
metric_list:
  - metric: gpt_eval_score
    aggregation: !function utils.mathvista_aggregate_results
    higher_is_better: true

model_specific_prompt_kwargs:
  default:
    shot_type: "format-prompt" # can be "reason-first", "solution", "step-by-step"
<<<<<<< HEAD
    shot: 0
    use_caption: False
    use_ocr: False
=======
  phi3v:
    shot_type: "solution"
>>>>>>> d99a24ab
model_specific_generation_kwargs:
  llava:
    image_aspect_ratio: original<|MERGE_RESOLUTION|>--- conflicted
+++ resolved
@@ -24,14 +24,11 @@
 model_specific_prompt_kwargs:
   default:
     shot_type: "format-prompt" # can be "reason-first", "solution", "step-by-step"
-<<<<<<< HEAD
     shot: 0
     use_caption: False
     use_ocr: False
-=======
   phi3v:
     shot_type: "solution"
->>>>>>> d99a24ab
 model_specific_generation_kwargs:
   llava:
     image_aspect_ratio: original